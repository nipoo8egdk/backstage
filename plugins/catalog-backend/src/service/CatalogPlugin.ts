/*
 * Copyright 2022 The Backstage Authors
 *
 * Licensed under the Apache License, Version 2.0 (the "License");
 * you may not use this file except in compliance with the License.
 * You may obtain a copy of the License at
 *
 *     http://www.apache.org/licenses/LICENSE-2.0
 *
 * Unless required by applicable law or agreed to in writing, software
 * distributed under the License is distributed on an "AS IS" BASIS,
 * WITHOUT WARRANTIES OR CONDITIONS OF ANY KIND, either express or implied.
 * See the License for the specific language governing permissions and
 * limitations under the License.
 */
import {
  createBackendPlugin,
  coreServices,
} from '@backstage/backend-plugin-api';
import { CatalogBuilder } from './CatalogBuilder';
import {
  CatalogProcessingExtensionPoint,
  catalogProcessingExtensionPoint,
} from '@backstage/plugin-catalog-node/alpha';
import {
  CatalogProcessor,
  EntityProvider,
} from '@backstage/plugin-catalog-node';
import { loggerToWinstonLogger } from '@backstage/backend-common';

class CatalogExtensionPointImpl implements CatalogProcessingExtensionPoint {
  #processors = new Array<CatalogProcessor>();
  #entityProviders = new Array<EntityProvider>();

  addProcessor(
    ...processors: Array<CatalogProcessor | Array<CatalogProcessor>>
  ): void {
    this.#processors.push(...processors.flat());
  }

  addEntityProvider(
    ...providers: Array<EntityProvider | Array<EntityProvider>>
  ): void {
    this.#entityProviders.push(...providers.flat());
  }

  get processors() {
    return this.#processors;
  }

  get entityProviders() {
    return this.#entityProviders;
  }
}

/**
 * Catalog plugin
 * @alpha
 */
export const catalogPlugin = createBackendPlugin({
  pluginId: 'catalog',
  register(env) {
    const processingExtensions = new CatalogExtensionPointImpl();
    // plugins depending on this API will be initialized before this plugins init method is executed.
    env.registerExtensionPoint(
      catalogProcessingExtensionPoint,
      processingExtensions,
    );

    env.registerInit({
      deps: {
        logger: coreServices.logger,
        config: coreServices.config,
        reader: coreServices.urlReader,
        permissions: coreServices.permissions,
        database: coreServices.database,
        httpRouter: coreServices.httpRouter,
        lifecycle: coreServices.lifecycle,
<<<<<<< HEAD
        events: coreServices.events,
=======
        scheduler: coreServices.scheduler,
>>>>>>> eecf5f10
      },
      async init({
        logger,
        config,
        reader,
        database,
        permissions,
        httpRouter,
        lifecycle,
<<<<<<< HEAD
        events,
=======
        scheduler,
>>>>>>> eecf5f10
      }) {
        const winstonLogger = loggerToWinstonLogger(logger);
        const builder = await CatalogBuilder.create({
          config,
          reader,
          permissions,
          database,
          scheduler,
          logger: winstonLogger,
          eventBroker: events,
        });
        builder.addProcessor(...processingExtensions.processors);
        builder.addEntityProvider(...processingExtensions.entityProviders);
        const { processingEngine, router } = await builder.build();

        await processingEngine.start();
        lifecycle.addShutdownHook(() => processingEngine.stop());
        httpRouter.use(router);
      },
    });
  },
});<|MERGE_RESOLUTION|>--- conflicted
+++ resolved
@@ -76,11 +76,8 @@
         database: coreServices.database,
         httpRouter: coreServices.httpRouter,
         lifecycle: coreServices.lifecycle,
-<<<<<<< HEAD
+        scheduler: coreServices.scheduler,
         events: coreServices.events,
-=======
-        scheduler: coreServices.scheduler,
->>>>>>> eecf5f10
       },
       async init({
         logger,
@@ -90,11 +87,8 @@
         permissions,
         httpRouter,
         lifecycle,
-<<<<<<< HEAD
+        scheduler,
         events,
-=======
-        scheduler,
->>>>>>> eecf5f10
       }) {
         const winstonLogger = loggerToWinstonLogger(logger);
         const builder = await CatalogBuilder.create({
