/*
 * Copyright 2020 Spotify AB
 *
 * Licensed under the Apache License, Version 2.0 (the "License");
 * you may not use this file except in compliance with the License.
 * You may obtain a copy of the License at
 *
 *     http://www.apache.org/licenses/LICENSE-2.0
 *
 * Unless required by applicable law or agreed to in writing, software
 * distributed under the License is distributed on an "AS IS" BASIS,
 * WITHOUT WARRANTIES OR CONDITIONS OF ANY KIND, either express or implied.
 * See the License for the specific language governing permissions and
 * limitations under the License.
 */

import React, { useEffect, useState } from 'react';
import {
  Box,
  capitalize,
  Card,
  CardContent,
  Divider,
  Tab,
  Tabs,
  useTheme,
} from '@material-ui/core';
import { CostOverviewChart } from './CostOverviewChart';
import { CostOverviewBreakdownChart } from './CostOverviewBreakdownChart';
import { CostOverviewHeader } from './CostOverviewHeader';
import { MetricSelect } from '../MetricSelect';
import { PeriodSelect } from '../PeriodSelect';
import { useConfig, useFilters, useScroll } from '../../hooks';
import { mapFiltersToProps } from './selector';
import { DefaultNavigation } from '../../utils/navigation';
import { findAlways } from '../../utils/assert';
import { Cost, CostInsightsTheme, MetricData } from '../../types';
import { useOverviewTabsStyles } from '../../utils/styles';

export type CostOverviewCardProps = {
  dailyCostData: Cost;
  metricData: MetricData | null;
};

export const CostOverviewCard = ({
  dailyCostData,
  metricData,
}: CostOverviewCardProps) => {
  const theme = useTheme<CostInsightsTheme>();
  const config = useConfig();
  const [tabIndex, setTabIndex] = useState(0);

<<<<<<< HEAD
  const [, , ScrollAnchor] = useScroll();
=======
  // Reset tabIndex if breakdowns available change
  useEffect(() => {
    // Intentionally off-by-one to account for the overview tab
    const lastIndex = Object.keys(dailyCostData.groupedCosts ?? {}).length;
    if (tabIndex > lastIndex) {
      setTabIndex(0);
    }
  }, [dailyCostData, tabIndex, setTabIndex]);

  const { ScrollAnchor } = useScroll(DefaultNavigation.CostOverviewCard);
>>>>>>> 67d8da9f
  const { setDuration, setProject, setMetric, ...filters } = useFilters(
    mapFiltersToProps,
  );

  const metric = filters.metric
    ? findAlways(config.metrics, m => m.kind === filters.metric)
    : null;
  const styles = useOverviewTabsStyles(theme);

  const breakdownTabs = Object.keys(dailyCostData.groupedCosts ?? {}).map(
    key => ({
      id: key,
      label: `Breakdown by ${key}`,
      title: `Cloud Cost By ${capitalize(key)}`,
    }),
  );
  const tabs = [
    { id: 'overview', label: 'Total cost', title: 'Cloud Cost' },
  ].concat(breakdownTabs);
  // tabIndex can temporarily be invalid while the useEffect above processes
  const safeTabIndex = tabIndex > tabs.length - 1 ? 0 : tabIndex;

  const OverviewTabs = () => {
    return (
      <>
        <Tabs
          indicatorColor="primary"
          onChange={(_, index) => setTabIndex(index)}
          value={safeTabIndex}
        >
          {tabs.map((tab, index) => (
            <Tab
              className={styles.default}
              label={tab.label}
              key={tab.id}
              value={index}
              classes={{ selected: styles.selected }}
            />
          ))}
        </Tabs>
      </>
    );
  };

  // Metrics can only be selected on the total cost graph
  const showMetricSelect = config.metrics.length && safeTabIndex === 0;

  return (
    <Card style={{ position: 'relative' }}>
      <ScrollAnchor id={DefaultNavigation.CostOverviewCard} />
      <CardContent>
        {dailyCostData.groupedCosts && <OverviewTabs />}
        <CostOverviewHeader title={tabs[safeTabIndex].title}>
          <PeriodSelect duration={filters.duration} onSelect={setDuration} />
        </CostOverviewHeader>
        <Divider />
        <Box ml={2} my={1} display="flex" flexDirection="column">
          {safeTabIndex === 0 ? (
            <CostOverviewChart
              dailyCostData={dailyCostData}
              metric={metric}
              metricData={metricData}
            />
          ) : (
            <CostOverviewBreakdownChart
              costBreakdown={dailyCostData.groupedCosts![tabs[safeTabIndex].id]}
            />
          )}
        </Box>
        <Box display="flex" justifyContent="flex-end" alignItems="center">
          {showMetricSelect && (
            <MetricSelect
              metric={filters.metric}
              metrics={config.metrics}
              onSelect={setMetric}
            />
          )}
        </Box>
      </CardContent>
    </Card>
  );
};<|MERGE_RESOLUTION|>--- conflicted
+++ resolved
@@ -34,12 +34,12 @@
 import { mapFiltersToProps } from './selector';
 import { DefaultNavigation } from '../../utils/navigation';
 import { findAlways } from '../../utils/assert';
-import { Cost, CostInsightsTheme, MetricData } from '../../types';
+import { Cost, CostInsightsTheme, Maybe, MetricData } from '../../types';
 import { useOverviewTabsStyles } from '../../utils/styles';
 
 export type CostOverviewCardProps = {
   dailyCostData: Cost;
-  metricData: MetricData | null;
+  metricData: Maybe<MetricData>;
 };
 
 export const CostOverviewCard = ({
@@ -47,12 +47,14 @@
   metricData,
 }: CostOverviewCardProps) => {
   const theme = useTheme<CostInsightsTheme>();
+  const styles = useOverviewTabsStyles(theme);
   const config = useConfig();
+  const [, , ScrollAnchor] = useScroll();
   const [tabIndex, setTabIndex] = useState(0);
+  const { setDuration, setProject, setMetric, ...filters } = useFilters(
+    mapFiltersToProps,
+  );
 
-<<<<<<< HEAD
-  const [, , ScrollAnchor] = useScroll();
-=======
   // Reset tabIndex if breakdowns available change
   useEffect(() => {
     // Intentionally off-by-one to account for the overview tab
@@ -62,16 +64,9 @@
     }
   }, [dailyCostData, tabIndex, setTabIndex]);
 
-  const { ScrollAnchor } = useScroll(DefaultNavigation.CostOverviewCard);
->>>>>>> 67d8da9f
-  const { setDuration, setProject, setMetric, ...filters } = useFilters(
-    mapFiltersToProps,
-  );
-
   const metric = filters.metric
     ? findAlways(config.metrics, m => m.kind === filters.metric)
     : null;
-  const styles = useOverviewTabsStyles(theme);
 
   const breakdownTabs = Object.keys(dailyCostData.groupedCosts ?? {}).map(
     key => ({
