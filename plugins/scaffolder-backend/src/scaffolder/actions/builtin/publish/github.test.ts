--- conflicted
+++ resolved
@@ -92,15 +92,9 @@
   };
 
   beforeEach(() => {
-<<<<<<< HEAD
-    jest.resetAllMocks();
-
     initRepoAndPushMocked.mockResolvedValue({
       commitHash: '220f19cc36b551763d157f1b5e4a4b446165dbd6',
     });
-
-=======
->>>>>>> 54f741d1
     githubCredentialsProvider =
       DefaultGithubCredentialsProvider.fromIntegrations(integrations);
     action = createPublishGithubAction({
