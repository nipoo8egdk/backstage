--- conflicted
+++ resolved
@@ -54,38 +54,6 @@
     <>
       <SidebarUserProfile open={open} setOpen={setOpen} />
       <Collapse in={open} timeout="auto">
-<<<<<<< HEAD
-        <OIDCProviderSettings
-          title="Google"
-          apiRef={googleAuthApiRef}
-          icon={Star}
-        />
-        <OAuthProviderSettings
-          title="Github"
-          apiRef={githubAuthApiRef}
-          icon={Star}
-        />
-        <OAuthProviderSettings
-          title="Gitlab"
-          apiRef={gitlabAuthApiRef}
-          icon={Star}
-        />
-        <OIDCProviderSettings
-          title="Okta"
-          apiRef={oktaAuthApiRef}
-          icon={Star}
-        />
-        <OIDCProviderSettings
-          title="Auth0"
-          apiRef={auth0AuthApiRef}
-          icon={Star}
-        />
-        <OIDCProviderSettings
-          title="YourOrg"
-          apiRef={oauth2ApiRef}
-          icon={Star}
-        />
-=======
         {providers.includes('google') && (
           <OIDCProviderSettings
             title="Google"
@@ -121,7 +89,6 @@
             icon={Star}
           />
         )}
->>>>>>> 8c09dccf
         <SidebarItem
           icon={SignOutIcon}
           text="Sign Out"
